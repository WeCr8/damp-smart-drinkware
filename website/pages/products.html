--- conflicted
+++ resolved
@@ -31,8 +31,6 @@
     
     <!-- CSS Architecture - Single Main CSS Import -->
     <link rel="stylesheet" href="../assets/css/main.css">
-<<<<<<< HEAD
-=======
     <link rel="stylesheet" href="../assets/css/components/cookie-consent.css">
     
     <!-- Voting Section Styles -->
@@ -292,18 +290,104 @@
             }
         }
     </style>
->>>>>>> 0baf4766
 
     <!-- Analytics -->
-    <script async src="https://www.googletagmanager.com/gtag/js?id=GA_MEASUREMENT_ID"></script>
+    <script async src="https://www.googletagmanager.com/gtag/js?id=G-YW2BN4SVPQ"></script>
     <script>
-        window.dataLayer = window.dataLayer || [];
-        function gtag(){dataLayer.push(arguments);}
-        gtag('js', new Date());
-        gtag('config', 'GA_MEASUREMENT_ID', {
-            page_title: 'DAMP Smart Drinkware - Home',
-            send_page_view: true
+      window.dataLayer = window.dataLayer || [];
+      function gtag(){dataLayer.push(arguments);}
+      gtag('js', new Date());
+
+      // Set consent defaults (GDPR compliant)
+      gtag('consent', 'default', {
+        'ad_storage': 'denied',
+        'ad_user_data': 'denied', 
+        'ad_personalization': 'denied',
+        'analytics_storage': 'denied', // Will be updated based on cookie consent
+        'wait_for_update': 500
+      });
+
+      // Configure Google Analytics
+      gtag('config', 'G-YW2BN4SVPQ', {
+        'send_page_view': true,
+        'allow_google_signals': true,
+        'allow_ad_personalization_signals': false,
+        'cookie_domain': 'auto',
+        'cookie_expires': 63072000, // 2 years
+        'anonymize_ip': true // Privacy protection
+      });
+
+      // Check for existing cookie consent and update accordingly
+      (function() {
+        try {
+          const consentData = localStorage.getItem('damp_cookie_consent');
+          if (consentData) {
+            const consent = JSON.parse(consentData);
+            gtag('consent', 'update', {
+              'analytics_storage': consent.analytics ? 'granted' : 'denied',
+              'ad_storage': consent.marketing ? 'granted' : 'denied',
+              'ad_user_data': consent.marketing ? 'granted' : 'denied',
+              'ad_personalization': consent.marketing ? 'granted' : 'denied'
+            });
+            console.log('✅ Analytics consent loaded from storage');
+          }
+        } catch (error) {
+          console.warn('Could not load cookie consent:', error);
+        }
+      })();
+
+      // Listen for consent updates
+      window.addEventListener('cookieConsentUpdated', function(event) {
+        if (event.detail) {
+          gtag('consent', 'update', {
+            'analytics_storage': event.detail.analytics ? 'granted' : 'denied',
+            'ad_storage': event.detail.marketing ? 'granted' : 'denied',
+            'ad_user_data': event.detail.marketing ? 'granted' : 'denied',
+            'ad_personalization': event.detail.marketing ? 'granted' : 'denied'
+          });
+          console.log('🍪 Analytics consent updated:', event.detail);
+        }
+      });
+
+      // Enhanced page view tracking for products page
+      function trackProductsPageView() {
+        gtag('event', 'page_view', {
+          'page_title': 'DAMP Smart Drinkware - Products',
+          'page_location': window.location.href,
+          'content_group1': 'products',
+          'custom_map': {
+            'device_category': window.innerWidth < 768 ? 'mobile' : window.innerWidth < 1024 ? 'tablet' : 'desktop',
+            'viewport_size': window.innerWidth + 'x' + window.innerHeight,
+            'referrer_domain': document.referrer ? new URL(document.referrer).hostname : 'direct',
+            'page_type': 'product_listing'
+          }
         });
+      }
+
+      // Track page view when gtag is ready
+      setTimeout(trackProductsPageView, 100);
+
+      // Track product interactions
+      document.addEventListener('click', function(event) {
+        const element = event.target.closest('[data-analytics]');
+        if (element) {
+          const analyticsData = element.dataset.analytics;
+          const elementType = element.tagName.toLowerCase();
+          
+          gtag('event', 'click', {
+            'event_category': 'engagement',
+            'event_label': analyticsData,
+            'custom_map': {
+              'element_type': elementType,
+              'element_text': element.textContent?.trim()?.substring(0, 50) || '',
+              'element_id': element.id || 'no_id',
+              'page_section': 'products'
+            }
+          });
+        }
+      });
+
+      console.log('✅ DAMP Analytics initialized for Products Page');
     </script>
 
     <!-- Structured Data -->
@@ -323,7 +407,7 @@
     }
     </script>
 </head>
-<body class="page-loading">
+<body>
     <!-- Navigation Header -->
     <damp-header></damp-header>
 
@@ -833,16 +917,13 @@
         </div>
     </footer>
 
-    <!-- Scripts -->
+    <!-- Scripts - Updated with SafeAreaWrapper -->
+    <script src="../assets/js/components/safe-area-wrapper.js"></script>
     <script src="../assets/js/components/favicon-setup.js"></script>
-    <script src="../assets/js/components/hero-animation.js"></script>
     <script src="../assets/js/components/header.js"></script>
-    <script src="../assets/js/navigation.js"></script>
+    <script src="../assets/js/cookie-consent-simple.js"></script>
     <script src="../assets/js/scripts.js"></script>
     
-<<<<<<< HEAD
-    <!-- Page Load Animation -->
-=======
     <!-- Firebase Services -->
     <script src="../assets/js/firebase-services.js"></script>
     
@@ -1094,18 +1175,9 @@
     </script>
 
     <!-- Simple Cookie Consent System -->
->>>>>>> 0baf4766
     <script>
-        document.addEventListener('DOMContentLoaded', function() {
-            // Initialize brand messaging hero animation
-            if (window.DAMPHeroAnimation) {
-                new DAMPHeroAnimation({
-                    duration: 8000,        // 8 seconds for full brand messaging sequence
-                    playOnEveryLoad: true, // Play every time page loads
-                    allowSkip: true        // Allow skipping with click/key/touch
-                });
-            }
-        });
+        // Simple cookie consent auto-initializes, no additional setup needed
+        console.log('Products page: Simple cookie consent loaded');
     </script>
 </body>
-</html>+</html> 