<!DOCTYPE html>
<html lang="en">
<head>
    <meta charset="UTF-8">
    <meta name="viewport" content="width=device-width, initial-scale=1.0, viewport-fit=cover">
    <meta name="theme-color" content="#0f0f23">
    
<<<<<<< HEAD
    <!-- Prevent PWA installation prompts -->
    <meta name="mobile-web-app-capable" content="no">
    <meta name="apple-mobile-web-app-capable" content="no">
    
    <!-- SEO Meta Tags -->
    <title>DAMP - Never Leave Your Drink Behind | Smart Drinkware Technology</title>
    <meta name="description" content="Stop abandoning your drinks with DAMP Smart Drinkware. Revolutionary BLE technology that alerts you when you're about to leave your beverage behind. Works with any cup or bottle.">
    <meta name="keywords" content="smart drinkware, drink alert, BLE tracking, never leave drink, smart cup, drink reminder, beverage technology">
    <meta name="author" content="WeCr8 Solutions LLC">
    <meta name="robots" content="index, follow, max-image-preview:large">
=======
    <!-- Security Meta Tags -->
    <meta http-equiv="Content-Security-Policy" content="default-src 'self'; script-src 'self' 'unsafe-inline' https://www.googletagmanager.com; style-src 'self' 'unsafe-inline'; img-src 'self' data: https://www.googletagmanager.com;">
    <meta http-equiv="X-Content-Type-Options" content="nosniff">
    <meta http-equiv="X-Frame-Options" content="DENY">
    <meta http-equiv="X-XSS-Protection" content="1; mode=block">
    <meta http-equiv="Referrer-Policy" content="strict-origin-when-cross-origin">
    
    <!-- Favicon Links -->
    <link rel="icon" type="image/x-icon" href="assets/images/logo/favicon.ico">
    <link rel="apple-touch-icon" sizes="180x180" href="assets/images/logo/icon.png">
    
    <!-- SEO Meta Tags -->
    <title>DAMP - Never Leave Your Drink Behind | Smart Drinkware Technology</title>
    <meta name="description" content="Revolutionary smart drinkware technology that alerts you when you're about to leave your beverage behind. Works with any cup or bottle.">
    <meta name="keywords" content="smart drinkware, drink alert, BLE tracking, never leave drink, smart cup">
    <meta name="author" content="WeCr8 Solutions LLC">
    <meta name="robots" content="index, follow">
>>>>>>> 0baf4766
    <link rel="canonical" href="https://dampdrink.com/">
    
    <!-- Open Graph -->
    <meta property="og:type" content="website">
    <meta property="og:url" content="https://dampdrink.com/">
    <meta property="og:title" content="DAMP - Never Leave Your Drink Behind">
<<<<<<< HEAD
    <meta property="og:description" content="Stop abandoning your drinks with DAMP Smart Drinkware. Revolutionary BLE technology that alerts you when you're about to leave your beverage behind.">
    <meta property="og:image" content="https://dampdrink.com/assets/images/og-image.jpg">
    <meta property="og:site_name" content="DAMP Smart Drinkware">
    
    <!-- Preconnect to external domains -->
    <link rel="preconnect" href="https://www.googletagmanager.com">
    <link rel="preconnect" href="https://fonts.googleapis.com">
    
    <!-- CSS Architecture - Single Main CSS Import -->
    <link rel="stylesheet" href="assets/css/main.css">

    <!-- Analytics -->
    <script async src="https://www.googletagmanager.com/gtag/js?id=GA_MEASUREMENT_ID"></script>
    <script>
        window.dataLayer = window.dataLayer || [];
        function gtag(){dataLayer.push(arguments);}
        gtag('js', new Date());
        gtag('config', 'GA_MEASUREMENT_ID', {
            page_title: 'DAMP Smart Drinkware - Home',
            send_page_view: true
        });
    </script>

    <!-- Structured Data -->
    <script type="application/ld+json">
    {
        "@context": "https://schema.org",
        "@type": "Organization",
        "name": "DAMP Smart Drinkware",
        "url": "https://dampdrink.com",
        "logo": "https://dampdrink.com/assets/images/logo/icon.png",
        "description": "Revolutionary smart drinkware with BLE technology that prevents you from leaving your beverages behind.",
        "contactPoint": {
            "@type": "ContactPoint",
            "telephone": "+1-555-DAMP-DRINK",
            "contactType": "customer service"
        }
    }
    </script>
</head>
<body class="page-loading">
=======
    <meta property="og:description" content="Revolutionary smart drinkware technology that alerts you when you're about to leave your beverage behind.">
    <meta property="og:image" content="https://dampdrink.com/assets/images/og-image.jpg">
    
    <!-- Preconnect -->
    <link rel="preconnect" href="https://www.googletagmanager.com">
    
    <!-- CSS -->
    <link rel="stylesheet" href="assets/css/main.css">
    
    <!-- Clean, Professional Styles -->
    <style>
        :root {
            --primary-color: #00d4ff;
            --primary-dark: #0099cc;
            --secondary-color: #00ff88;
            --accent-color: #ff4757;
            --text-primary: #ffffff;
            --text-secondary: rgba(255, 255, 255, 0.85);
            --text-muted: rgba(255, 255, 255, 0.6);
            --bg-primary: #0f0f23;
            --bg-secondary: #1a1a2e;
            --card-bg: rgba(255, 255, 255, 0.08);
            --border-color: rgba(255, 255, 255, 0.15);
            --container-max-width: 1200px;
            --section-padding: 100px 0;
            --border-radius: 12px;
            --shadow: 0 4px 20px rgba(0, 0, 0, 0.3);
        }
        
        * {
            margin: 0;
            padding: 0;
            box-sizing: border-box;
        }
        
        body {
            font-family: -apple-system, BlinkMacSystemFont, 'Segoe UI', Roboto, sans-serif;
            background: linear-gradient(135deg, var(--bg-primary) 0%, var(--bg-secondary) 100%);
            color: var(--text-primary);
            line-height: 1.6;
            overflow-x: hidden;
        }
        
        .container {
            max-width: var(--container-max-width);
            margin: 0 auto;
            padding: 0 20px;
        }
        
        .section {
            padding: var(--section-padding);
        }
        
        .section-title {
            font-size: clamp(2.5rem, 5vw, 3.5rem);
            font-weight: 800;
            text-align: center;
            margin-bottom: 20px;
            color: var(--text-primary);
        }
        
        .section-subtitle {
            font-size: 1.2rem;
            color: var(--text-secondary);
            text-align: center;
            margin-bottom: 60px;
            max-width: 700px;
            margin-left: auto;
            margin-right: auto;
        }
        
        .card {
            background: var(--card-bg);
            border: 1px solid var(--border-color);
            border-radius: var(--border-radius);
            padding: 40px;
            transition: transform 0.3s ease, box-shadow 0.3s ease;
        }
        
        .card:hover {
            transform: translateY(-5px);
            box-shadow: var(--shadow);
        }
        
        /* Hero Section */
        .hero-section {
            min-height: 100vh;
            display: flex;
            align-items: center;
            justify-content: center;
            text-align: center;
            padding: 120px 20px 80px;
        }
        
        .hero-content {
            max-width: 900px;
        }
        
        .hero-logo {
            margin-bottom: 40px;
        }
        
        .hero-logo img {
            width: 90px;
            height: 90px;
            object-fit: contain;
        }
        
        .hero-title {
            font-size: clamp(3.5rem, 8vw, 5rem);
            font-weight: 900;
            margin-bottom: 30px;
            background: linear-gradient(45deg, var(--text-primary), var(--primary-color));
            -webkit-background-clip: text;
            -webkit-text-fill-color: transparent;
            background-clip: text;
        }
        
        .hero-subtitle {
            font-size: clamp(1.2rem, 2.5vw, 1.5rem);
            color: var(--text-secondary);
            margin-bottom: 50px;
            line-height: 1.5;
        }
        
        .hero-stats {
            display: flex;
            justify-content: center;
            gap: 50px;
            margin-bottom: 50px;
            flex-wrap: wrap;
        }
        
        .stat-item {
            text-align: center;
            padding: 20px;
            background: var(--card-bg);
            border: 1px solid var(--border-color);
            border-radius: var(--border-radius);
            min-width: 120px;
        }
        
        .stat-number {
            font-size: 2.5rem;
            font-weight: 900;
            color: var(--secondary-color);
            display: block;
            margin-bottom: 5px;
        }
        
        .stat-label {
            font-size: 0.9rem;
            color: var(--text-muted);
            text-transform: uppercase;
            letter-spacing: 0.5px;
        }
        
        .btn {
            display: inline-block;
            padding: 18px 40px;
            border-radius: 50px;
            font-size: 1.1rem;
            font-weight: 700;
            text-decoration: none;
            border: none;
            cursor: pointer;
            transition: all 0.3s ease;
            text-transform: uppercase;
            letter-spacing: 0.5px;
        }
        
        .btn-primary {
            background: linear-gradient(45deg, var(--primary-color), var(--primary-dark));
            color: white;
            box-shadow: 0 6px 20px rgba(0, 212, 255, 0.3);
        }
        
        .btn-primary:hover {
            transform: translateY(-2px);
            box-shadow: 0 8px 25px rgba(0, 212, 255, 0.4);
        }
        
        .btn-secondary {
            background: transparent;
            color: var(--primary-color);
            border: 2px solid var(--primary-color);
            margin-left: 20px;
        }
        
        .btn-secondary:hover {
            background: var(--primary-color);
            color: white;
        }
        
        /* Pain Point Section */
        .pain-point-section {
            background: rgba(255, 71, 87, 0.05);
            border-top: 1px solid rgba(255, 71, 87, 0.1);
            border-bottom: 1px solid rgba(255, 71, 87, 0.1);
        }
        
        .pain-point-content {
            max-width: 800px;
            margin: 0 auto;
            text-align: center;
        }
        
        .pain-point-emoji {
            font-size: 4rem;
            margin-bottom: 30px;
            display: block;
        }
        
        .pain-point-title {
            font-size: clamp(2.5rem, 5vw, 3.5rem);
            font-weight: 900;
            margin-bottom: 30px;
            color: var(--accent-color);
        }
        
        .pain-point-description {
            font-size: 1.3rem;
            color: var(--text-secondary);
            margin-bottom: 50px;
            line-height: 1.6;
        }
        
        .pain-point-stats {
            display: grid;
            grid-template-columns: repeat(auto-fit, minmax(250px, 1fr));
            gap: 30px;
            margin-top: 50px;
        }
        
        .pain-stat {
            background: rgba(255, 71, 87, 0.08);
            border: 1px solid rgba(255, 71, 87, 0.2);
            border-radius: var(--border-radius);
            padding: 40px 25px;
            text-align: center;
        }
        
        .pain-stat-number {
            font-size: 2.8rem;
            font-weight: 900;
            color: var(--accent-color);
            display: block;
            margin-bottom: 15px;
        }
        
        .pain-stat-label {
            color: var(--text-secondary);
            font-size: 1rem;
            line-height: 1.4;
        }
        
        /* How It Works Section */
        .how-it-works-section {
            background: rgba(0, 212, 255, 0.03);
        }
        
        .steps-grid {
            display: grid;
            grid-template-columns: repeat(auto-fit, minmax(300px, 1fr));
            gap: 40px;
            margin-top: 60px;
        }
        
        .step-card {
            text-align: center;
            background: var(--card-bg);
            border: 1px solid var(--border-color);
            border-radius: var(--border-radius);
            padding: 50px 30px;
            transition: transform 0.3s ease;
        }
        
        .step-card:hover {
            transform: translateY(-5px);
        }
        
        .step-number {
            width: 70px;
            height: 70px;
            border-radius: 50%;
            background: linear-gradient(45deg, var(--primary-color), var(--secondary-color));
            color: var(--bg-primary);
            font-size: 1.8rem;
            font-weight: 900;
            display: flex;
            align-items: center;
            justify-content: center;
            margin: 0 auto 30px;
        }
        
        .step-title {
            font-size: 1.5rem;
            font-weight: 700;
            color: var(--primary-color);
            margin-bottom: 20px;
        }
        
        .step-description {
            color: var(--text-secondary);
            font-size: 1rem;
            line-height: 1.6;
        }
        
        /* Technology Section */
        .technology-section {
            background: rgba(0, 0, 0, 0.2);
        }
        
        .tech-grid {
            display: grid;
            grid-template-columns: repeat(auto-fit, minmax(280px, 1fr));
            gap: 40px;
            margin-top: 60px;
        }
        
        .tech-card {
            text-align: center;
            background: var(--card-bg);
            border: 1px solid var(--border-color);
            border-radius: var(--border-radius);
            padding: 40px 25px;
            transition: transform 0.3s ease;
        }
        
        .tech-card:hover {
            transform: translateY(-5px);
        }
        
        .tech-icon {
            font-size: 3.5rem;
            margin-bottom: 25px;
            display: block;
        }
        
        .tech-title {
            font-size: 1.4rem;
            font-weight: 700;
            color: var(--primary-color);
            margin-bottom: 20px;
        }
        
        .tech-description {
            color: var(--text-secondary);
            font-size: 1rem;
            line-height: 1.6;
        }
        
        /* Products Section */
        .products-section {
            background: rgba(26, 26, 46, 0.3);
        }
        
        .products-grid {
            display: grid;
            grid-template-columns: repeat(auto-fit, minmax(320px, 1fr));
            gap: 40px;
            margin-top: 60px;
        }
        
        .product-card {
            background: var(--card-bg);
            border: 1px solid var(--border-color);
            border-radius: var(--border-radius);
            padding: 40px 30px;
            text-align: center;
            position: relative;
            transition: transform 0.3s ease, box-shadow 0.3s ease;
        }
        
        .product-card:hover {
            transform: translateY(-8px);
            box-shadow: var(--shadow);
        }
        
        .product-badge {
            position: absolute;
            top: 20px;
            right: 20px;
            background: linear-gradient(45deg, var(--secondary-color), #00cc6a);
            color: var(--bg-primary);
            padding: 8px 15px;
            border-radius: 20px;
            font-size: 0.8rem;
            font-weight: 700;
            text-transform: uppercase;
        }
        
        .product-image {
            width: 100px;
            height: 100px;
            margin: 0 auto 25px;
            border-radius: 15px;
            overflow: hidden;
        }
        
        .product-image img {
            width: 100%;
            height: 100%;
            object-fit: contain;
            background: rgba(255, 255, 255, 0.05);
        }
        
        .product-name {
            font-size: 1.5rem;
            font-weight: 700;
            color: var(--primary-color);
            margin-bottom: 15px;
        }
        
        .product-description {
            color: var(--text-secondary);
            margin-bottom: 20px;
            font-size: 0.95rem;
            line-height: 1.5;
        }
        
        .product-price {
            font-size: 2rem;
            font-weight: 900;
            color: var(--secondary-color);
            margin-bottom: 25px;
        }
        
        .product-features {
            list-style: none;
            margin-bottom: 30px;
            text-align: left;
            max-width: 220px;
            margin-left: auto;
            margin-right: auto;
        }
        
        .product-features li {
            color: var(--text-muted);
            font-size: 0.9rem;
            margin-bottom: 10px;
            padding-left: 20px;
            position: relative;
        }
        
        .product-features li::before {
            content: '✓';
            position: absolute;
            left: 0;
            color: var(--secondary-color);
            font-weight: 700;
        }
        
        .product-actions {
            display: grid;
            grid-template-columns: 1fr 1fr;
            gap: 15px;
        }
        
        .btn-small {
            padding: 12px 20px;
            font-size: 0.9rem;
            border-radius: 25px;
        }
        
        /* Testimonials Section */
        .testimonials-section {
            background: rgba(0, 255, 136, 0.03);
        }
        
        .testimonials-grid {
            display: grid;
            grid-template-columns: repeat(auto-fit, minmax(350px, 1fr));
            gap: 40px;
            margin-top: 60px;
        }
        
        .testimonial-card {
            background: var(--card-bg);
            border: 1px solid var(--border-color);
            border-radius: var(--border-radius);
            padding: 40px 30px;
            text-align: center;
        }
        
        .testimonial-quote {
            font-size: 1.2rem;
            color: var(--text-secondary);
            margin-bottom: 30px;
            line-height: 1.6;
            font-style: italic;
        }
        
        .testimonial-author {
            display: flex;
            align-items: center;
            justify-content: center;
            gap: 15px;
        }
        
        .author-avatar {
            width: 50px;
            height: 50px;
            border-radius: 50%;
            background: linear-gradient(45deg, var(--primary-color), var(--secondary-color));
            display: flex;
            align-items: center;
            justify-content: center;
            font-size: 1.2rem;
            font-weight: 700;
            color: var(--bg-primary);
        }
        
        .author-info h4 {
            color: var(--primary-color);
            font-size: 1rem;
            margin-bottom: 5px;
        }
        
        .author-info p {
            color: var(--text-muted);
            font-size: 0.85rem;
        }
        
        /* Voting Section */
        .voting-section {
            background: linear-gradient(135deg, rgba(0, 212, 255, 0.08), rgba(255, 71, 87, 0.08));
        }
        
        .voting-content {
            max-width: 700px;
            margin: 0 auto;
            text-align: center;
        }
        
        .voting-emoji {
            font-size: 3.5rem;
            margin-bottom: 25px;
            display: block;
        }
        
        .voting-title {
            font-size: clamp(2.5rem, 5vw, 3.2rem);
            font-weight: 900;
            margin-bottom: 25px;
            background: linear-gradient(45deg, var(--primary-color), var(--secondary-color));
            -webkit-background-clip: text;
            -webkit-text-fill-color: transparent;
            background-clip: text;
        }
        
        .voting-description {
            font-size: 1.2rem;
            color: var(--text-secondary);
            margin-bottom: 40px;
            line-height: 1.6;
        }
        
        .voting-stats {
            display: grid;
            grid-template-columns: repeat(auto-fit, minmax(150px, 1fr));
            gap: 30px;
            margin-bottom: 50px;
        }
        
        .vote-stat {
            background: var(--card-bg);
            border: 1px solid var(--border-color);
            border-radius: var(--border-radius);
            padding: 25px 20px;
            text-align: center;
        }
        
        .vote-stat-number {
            font-size: 2.2rem;
            font-weight: 900;
            color: var(--secondary-color);
            display: block;
            margin-bottom: 10px;
        }
        
        .vote-stat-label {
            font-size: 0.9rem;
            color: var(--text-muted);
            text-transform: uppercase;
            letter-spacing: 0.5px;
        }
        
        .btn-vote {
            background: linear-gradient(45deg, var(--secondary-color), #00cc6a);
            color: var(--bg-primary);
            font-size: 1.3rem;
            padding: 20px 50px;
            border-radius: 50px;
            text-decoration: none;
            font-weight: 700;
            display: inline-block;
            transition: all 0.3s ease;
            text-transform: uppercase;
        }
        
        .btn-vote:hover {
            transform: translateY(-3px);
            box-shadow: 0 8px 25px rgba(0, 255, 136, 0.3);
        }
        
        /* FAQ Section */
        .faq-section {
            background: rgba(0, 0, 0, 0.15);
        }
        
        .faq-container {
            max-width: 800px;
            margin: 0 auto;
        }
        
        .faq-item {
            margin-bottom: 20px;
            background: var(--card-bg);
            border: 1px solid var(--border-color);
            border-radius: var(--border-radius);
            overflow: hidden;
        }
        
        .faq-question {
            padding: 25px 30px;
            cursor: pointer;
            font-size: 1.1rem;
            font-weight: 600;
            color: var(--primary-color);
            display: flex;
            justify-content: space-between;
            align-items: center;
            transition: background-color 0.3s ease;
        }
        
        .faq-question:hover {
            background: rgba(0, 212, 255, 0.05);
        }
        
        .faq-answer {
            padding: 0 30px;
            max-height: 0;
            overflow: hidden;
            transition: all 0.3s ease;
            color: var(--text-secondary);
            line-height: 1.6;
        }
        
        .faq-item.active .faq-answer {
            padding: 20px 30px;
            max-height: 150px;
        }
        
        .faq-icon {
            font-size: 1.3rem;
            transition: transform 0.3s ease;
        }
        
        .faq-item.active .faq-icon {
            transform: rotate(45deg);
        }
        
        /* Newsletter Section */
        .newsletter-section {
            background: linear-gradient(135deg, var(--primary-color), var(--primary-dark));
            color: white;
        }
        
        .newsletter-content {
            max-width: 600px;
            margin: 0 auto;
            text-align: center;
        }
        
        .newsletter-title {
            font-size: 2.2rem;
            font-weight: 800;
            margin-bottom: 20px;
            color: white;
        }
        
        .newsletter-description {
            font-size: 1.1rem;
            margin-bottom: 40px;
            opacity: 0.9;
        }
        
        .newsletter-form {
            display: flex;
            gap: 15px;
            max-width: 400px;
            margin: 0 auto;
        }
        
        .newsletter-input {
            flex: 1;
            padding: 15px 20px;
            border: none;
            border-radius: 30px;
            font-size: 1rem;
            background: rgba(255, 255, 255, 0.2);
            color: white;
        }
        
        .newsletter-input::placeholder {
            color: rgba(255, 255, 255, 0.7);
        }
        
        .newsletter-button {
            padding: 15px 30px;
            border: none;
            border-radius: 30px;
            background: var(--secondary-color);
            color: var(--bg-primary);
            font-weight: 700;
            cursor: pointer;
            transition: all 0.3s ease;
        }
        
        .newsletter-button:hover {
            transform: translateY(-2px);
            box-shadow: 0 6px 20px rgba(0, 255, 136, 0.3);
        }
        
        /* Footer */
        .footer {
            background: rgba(0, 0, 0, 0.6);
            padding: 80px 0 40px;
            border-top: 1px solid var(--border-color);
        }
        
        .footer-content {
            display: grid;
            grid-template-columns: repeat(auto-fit, minmax(250px, 1fr));
            gap: 40px;
            margin-bottom: 40px;
        }
        
        .footer-section h3 {
            color: var(--primary-color);
            margin-bottom: 20px;
            font-size: 1.2rem;
            font-weight: 700;
        }
        
        .footer-section a {
            color: var(--text-muted);
            text-decoration: none;
            display: block;
            margin-bottom: 10px;
            transition: color 0.3s ease;
        }
        
        .footer-section a:hover {
            color: var(--primary-color);
        }
        
        .footer-bottom {
            border-top: 1px solid var(--border-color);
            padding-top: 30px;
            text-align: center;
            color: var(--text-muted);
        }
        
        .footer-logo {
            margin-bottom: 20px;
        }
        
        .footer-logo img {
            width: 50px;
            height: 50px;
        }
        
        /* Responsive Design */
        @media (max-width: 768px) {
            .section {
                padding: 80px 0;
            }
            
            .hero-section {
                padding: 100px 20px 60px;
            }
            
            .hero-stats {
                gap: 30px;
            }
            
            .btn-secondary {
                margin-left: 0;
                margin-top: 15px;
            }
            
            .products-grid {
                grid-template-columns: 1fr;
            }
            
            .product-actions {
                grid-template-columns: 1fr;
            }
            
            .newsletter-form {
                flex-direction: column;
                max-width: none;
            }
            
            .voting-stats {
                grid-template-columns: repeat(auto-fit, minmax(120px, 1fr));
                gap: 20px;
            }
        }
        
        @media (max-width: 480px) {
            .container {
                padding: 0 15px;
            }
            
            .card {
                padding: 30px 20px;
            }
            
            .hero-logo img {
                width: 70px;
                height: 70px;
            }
        }
    </style>
    
    <!-- Error Handler -->
    <script src="assets/js/error-management/error-handler.js"></script>
    
    <!-- Analytics -->
    <script>
        window.dataLayer = window.dataLayer || [];
        function gtag(){dataLayer.push(arguments);}
        gtag('consent', 'default', {
            'analytics_storage': 'denied',
            'functionality_storage': 'denied'
        });
        gtag('js', new Date());
        gtag('config', 'GA_MEASUREMENT_ID');
    </script>
    <script async src="https://www.googletagmanager.com/gtag/js?id=GA_MEASUREMENT_ID"></script>
</head>

<body>
>>>>>>> 0baf4766
    <!-- Navigation Header -->
    <damp-header></damp-header>

    <!-- Hero Section -->
    <section class="hero-section">
        <div class="container">
<<<<<<< HEAD
            <div class="hero-content animate-fade-in-up">
                <!-- Primary Hook -->
                <div class="hero-primary-hook animate-fade-in-up">
                    <h1 class="hero-main-title">Never Leave Your Drink Behind</h1>
                    <p class="hero-main-subtitle">Smart technology that alerts you when you're about to abandon your favorite beverages</p>
                </div>
                
                <!-- Problem Statement -->
                <div class="hero-problem animate-fade-in-up animate-delay-100">
                    <p class="problem-text">
                        <span class="problem-highlight">97% of people</span> have left their favorite drink behind at least once. 
                        <strong>Your morning coffee, afternoon tea, or evening cocktail</strong> — gone and forgotten.
                    </p>
                </div>
                
                <!-- Solution -->
                <div class="hero-solution animate-fade-in-up animate-delay-200">
                    <h2 class="solution-title">The DAMP Solution</h2>
                    <p class="solution-description">
                        Transform <strong>any cup, mug, or bottle</strong> into smart drinkware in seconds. 
                        Get instant alerts on your phone when you're about to leave your drink behind.
                    </p>
                </div>
                
                <!-- Key Benefits -->
                <div class="hero-benefits animate-fade-in-up animate-delay-300">
                    <div class="benefit-item">
                        <span class="benefit-icon">⚡</span>
                        <span class="benefit-text">Instant Setup</span>
                    </div>
                    <div class="benefit-item">
                        <span class="benefit-icon">📱</span>
                        <span class="benefit-text">Smart Alerts</span>
                    </div>
                    <div class="benefit-item">
                        <span class="benefit-icon">🔋</span>
                        <span class="benefit-text">6-Month Battery</span>
                    </div>
                    <div class="benefit-item">
                        <span class="benefit-icon">🌍</span>
                        <span class="benefit-text">Universal Fit</span>
                    </div>
                </div>
                
                <!-- Call to Action -->
                <div class="hero-cta animate-fade-in-up animate-delay-400">
                    <div class="cta-urgency">
                        <span class="urgency-badge">Early Bird Special</span>
                        <span class="urgency-text">Limited Time: Save up to $30 on pre-orders</span>
                    </div>
                    
                    <div class="cta-buttons">
                        <a href="pages/products.html" class="btn btn-primary btn-xl">
                            <span class="btn-text">Shop DAMP Products</span>
                            <span class="btn-subtext">Starting at $29.99</span>
                        </a>
                        <a href="#how-it-works" class="btn btn-secondary btn-xl">
                            <span class="btn-text">See How It Works</span>
                            <span class="btn-subtext">60-second demo</span>
                        </a>
=======
            <div class="hero-content">
                <div class="hero-logo">
                    <img src="assets/images/logo/logo.png" alt="DAMP Logo" loading="eager">
                </div>
                
                <h1 class="hero-title">Never Leave Your Drink Behind</h1>
                
                <p class="hero-subtitle">
                    Transform any cup into a smart device with DAMP. Get instant alerts when you're about to abandon your favorite beverage. Works with Stanley, Yeti, Hydro Flask, and more.
                </p>
                
                <div class="hero-stats">
                    <div class="stat-item">
                        <span class="stat-number">5,000+</span>
                        <span class="stat-label">Pre-Orders</span>
                    </div>
                    <div class="stat-item">
                        <span class="stat-number">4.9★</span>
                        <span class="stat-label">Rating</span>
                    </div>
                    <div class="stat-item">
                        <span class="stat-number">50+</span>
                        <span class="stat-label">Countries</span>
                    </div>
                </div>
                
                <div class="hero-cta">
                    <a href="pages/pre-sale-funnel.html" class="btn btn-primary">
                        Pre-Order Now - Starting $29.99
                    </a>
                    <a href="#pain-point" class="btn btn-secondary">
                        See the Problem
                    </a>
                </div>
            </div>
        </div>
    </section>

    <!-- Pain Point Section -->
    <section id="pain-point" class="section pain-point-section">
        <div class="container">
            <div class="pain-point-content">
                <span class="pain-point-emoji">😰</span>
                
                <h2 class="pain-point-title">
                    We've All Been There...
                </h2>
                
                <p class="pain-point-description">
                    You're rushing out of the coffee shop, juggling your phone, keys, and that important meeting on your mind. 
                    <strong>Then it hits you</strong> — your favorite $40 Stanley tumbler is sitting back on the table, 
                    now three blocks away. Sound familiar?
                </p>
                
                <div class="pain-point-stats">
                    <div class="pain-stat">
                        <span class="pain-stat-number">97%</span>
                        <span class="pain-stat-label">of people have left their drink behind</span>
                    </div>
                    <div class="pain-stat">
                        <span class="pain-stat-number">$2.3B</span>
                        <span class="pain-stat-label">lost annually in abandoned drinkware</span>
                    </div>
                    <div class="pain-stat">
                        <span class="pain-stat-number">156</span>
                        <span class="pain-stat-label">times per year average</span>
>>>>>>> 0baf4766
                    </div>
                </div>
            </div>
        </div>
    </section>

    <!-- How It Works Section -->
    <section id="how-it-works" class="section how-it-works-section">
        <div class="container">
            <h2 class="section-title">How DAMP Works</h2>
            <p class="section-subtitle">
                Three simple steps to never forget your drink again. Our patented BLE technology creates an invisible tether between you and your beverage.
            </p>
            
            <div class="steps-grid">
                <div class="step-card">
                    <div class="step-number">1</div>
                    <h3 class="step-title">Attach & Pair</h3>
                    <p class="step-description">
                        Attach your DAMP device to any cup, bottle, or tumbler. Pair it with your smartphone in seconds using our intuitive app.
                    </p>
                </div>
                
<<<<<<< HEAD
                <!-- Social Proof -->
                <div class="hero-social-proof animate-fade-in-up animate-delay-500">
                    <div class="social-proof-numbers">
                        <div class="proof-stat">
                            <span class="stat-number">5,000+</span>
                            <span class="stat-label">Happy Customers</span>
                        </div>
                        <div class="proof-stat">
                            <span class="stat-number">4.9★</span>
                            <span class="stat-label">Average Rating</span>
                        </div>
                        <div class="proof-stat">
                            <span class="stat-number">50+</span>
                            <span class="stat-label">Countries</span>
                        </div>
                    </div>
                    <p class="social-proof-testimonial">
                        "Finally, a solution that actually works! I haven't left my coffee behind since getting DAMP." 
                        <span class="testimonial-author">— Sarah M., Seattle</span>
=======
                <div class="step-card">
                    <div class="step-number">2</div>
                    <h3 class="step-title">Set Your Zone</h3>
                    <p class="step-description">
                        Define your alert distance (5-50 feet). DAMP monitors the connection between your phone and your drink continuously.
                    </p>
                </div>
                
                <div class="step-card">
                    <div class="step-number">3</div>
                    <h3 class="step-title">Get Alerted</h3>
                    <p class="step-description">
                        When you move too far from your drink, get instant notifications via sound, vibration, or visual alerts. Never forget again!
>>>>>>> 0baf4766
                    </p>
                </div>
            </div>
        </div>
<<<<<<< HEAD
        
        <!-- Floating Background Elements -->
        <div class="floating-elements">
            <div class="floating-circle floating-circle-primary"></div>
            <div class="floating-circle floating-circle-secondary"></div>
            <div class="floating-circle floating-circle-accent"></div>
        </div>
    </section>

    <!-- How It Works Section -->
    <section id="how-it-works" class="how-it-works-section">
        <div class="container">
            <h2 class="section-title animate-fade-in-up">How DAMP Works</h2>
            <p class="section-subtitle animate-fade-in-up animate-delay-100">Three simple steps to never lose your drink again</p>
            
            <div class="steps-grid">
                <div class="step-item animate-fade-in-up animate-delay-200">
                    <div class="step-number">1</div>
                    <h3 class="step-title">Attach & Connect</h3>
                    <p class="step-description">Attach DAMP to any cup, mug, or bottle in seconds. Connect to your phone via Bluetooth.</p>
                </div>
                
                <div class="step-item animate-fade-in-up animate-delay-300">
                    <div class="step-number">2</div>
                    <h3 class="step-title">Drink Normally</h3>
                    <p class="step-description">Enjoy your beverage as usual. DAMP monitors your drink and your location automatically.</p>
                </div>
                
                <div class="step-item animate-fade-in-up animate-delay-400">
                    <div class="step-number">3</div>
                    <h3 class="step-title">Get Alerted</h3>
                    <p class="step-description">Walk away? Get an instant alert on your phone before you leave your drink behind.</p>
                </div>
            </div>
            
            <div class="how-it-works-cta animate-fade-in-up animate-delay-500">
                <a href="pages/products.html" class="btn btn-primary btn-lg">
                    Choose Your DAMP Product
                </a>
            </div>
        </div>
    </section>

    <!-- Product Preview Section -->
    <section class="product-preview-section">
        <div class="container">
            <h2 class="section-title animate-fade-in-up">Perfect for Every Drink</h2>
            <p class="section-subtitle animate-fade-in-up animate-delay-100">Universal compatibility with your favorite cups and bottles</p>
            
            <div class="product-preview-grid">
                <div class="preview-card animate-fade-in-up animate-delay-200">
                    <div class="preview-image">
                        <img src="assets/images/products/damp-handle/damp-handle.png" alt="DAMP Handle" loading="lazy">
                    </div>
                    <h3 class="preview-title">DAMP Handle</h3>
                    <p class="preview-description">Universal attachment for any cup or mug</p>
                    <div class="preview-price">From $49.99</div>
                </div>
                
                <div class="preview-card animate-fade-in-up animate-delay-300">
                    <div class="preview-image">
                        <img src="assets/images/products/silicone-bottom/silicone-bottom.png" alt="DAMP Silicone Bottom" loading="lazy">
                    </div>
                    <h3 class="preview-title">Silicone Bottom</h3>
                    <p class="preview-description">Non-slip base for bottles and glasses</p>
                    <div class="preview-price">From $39.99</div>
                </div>
                
                <div class="preview-card animate-fade-in-up animate-delay-400">
                    <div class="preview-image">
                        <img src="assets/images/products/cup-sleeve/cup-sleeve.png" alt="DAMP Cup Sleeve" loading="lazy">
=======
    </section>

    <!-- Technology Section -->
    <section id="technology" class="section technology-section">
        <div class="container">
            <h2 class="section-title">Advanced Technology</h2>
            <p class="section-subtitle">
                Built with enterprise-grade components and powered by advanced algorithms for reliability you can trust.
            </p>
            
            <div class="tech-grid">
                <div class="tech-card">
                    <span class="tech-icon">📡</span>
                    <h3 class="tech-title">Bluetooth 5.0 LE</h3>
                    <p class="tech-description">
                        Ultra-low energy consumption with extended range up to 100 feet. Advanced signal processing prevents false alerts.
                    </p>
                </div>
                
                <div class="tech-card">
                    <span class="tech-icon">🔋</span>
                    <h3 class="tech-title">6-Month Battery</h3>
                    <p class="tech-description">
                        Intelligent power management extends battery life up to 6 months on a single charge. USB-C fast charging included.
                    </p>
                </div>
                
                <div class="tech-card">
                    <span class="tech-icon">🌡️</span>
                    <h3 class="tech-title">Smart Sensors</h3>
                    <p class="tech-description">
                        Temperature monitoring, motion detection, and proximity sensing work together to provide context-aware alerts.
                    </p>
                </div>
                
                <div class="tech-card">
                    <span class="tech-icon">🛡️</span>
                    <h3 class="tech-title">Military-Grade Security</h3>
                    <p class="tech-description">
                        AES-256 encryption protects your data. All communications are secured with enterprise-level protocols.
                    </p>
                </div>
            </div>
        </div>
    </section>

    <!-- Products Section -->
    <section id="products" class="section products-section">
        <div class="container">
            <h2 class="section-title">Choose Your DAMP Solution</h2>
            <p class="section-subtitle">
                Four different ways to make your favorite drinkware smart. From universal attachments to brand-specific designs.
            </p>
            
            <div class="products-grid">
                <!-- DAMP Handle -->
                <div class="product-card">
                    <div class="product-badge">Most Popular</div>
                    <div class="product-image">
                        <img src="assets/images/products/damp-handle/damp-handle.png" alt="DAMP Handle v1.0" loading="lazy">
                    </div>
                    <h3 class="product-name">DAMP Handle v1.0</h3>
                    <p class="product-description">
                        Universal clip-on handle that works with any mug, tumbler, or cup. Perfect for coffee shops and offices.
                    </p>
                    <div class="product-price">$49.99</div>
                    <ul class="product-features">
                        <li>Universal attachment system</li>
                        <li>6-month battery life</li>
                        <li>Instant phone alerts</li>
                        <li>Temperature monitoring</li>
                    </ul>
                    <div class="product-actions">
                        <a href="pages/pre-sale-funnel.html" class="btn btn-primary btn-small">Pre-Order</a>
                        <a href="pages/damp-handle-v1.0.html" class="btn btn-secondary btn-small">Learn More</a>
                    </div>
                </div>
                
                <!-- Silicone Bottom -->
                <div class="product-card">
                    <div class="product-badge">Best Value</div>
                    <div class="product-image">
                        <img src="assets/images/products/silicone-bottom/silicone-bottom.png" alt="DAMP Silicone Bottom v1.0" loading="lazy">
                    </div>
                    <h3 class="product-name">Silicone Bottom v1.0</h3>
                    <p class="product-description">
                        Non-slip silicone base that adheres to bottles and tumblers. Invisible protection for your drinks.
                    </p>
                    <div class="product-price">$29.99</div>
                    <ul class="product-features">
                        <li>Non-slip grip design</li>
                        <li>Wireless charging compatible</li>
                        <li>Water-resistant coating</li>
                        <li>Multiple sizes available</li>
                    </ul>
                    <div class="product-actions">
                        <a href="pages/pre-sale-funnel.html" class="btn btn-primary btn-small">Pre-Order</a>
                        <a href="pages/silicone-bottom-v1.0.html" class="btn btn-secondary btn-small">Learn More</a>
                    </div>
                </div>
                
                <!-- Cup Sleeve -->
                <div class="product-card">
                    <div class="product-badge">Versatile</div>
                    <div class="product-image">
                        <img src="assets/images/products/cup-sleeve/cup-sleeve.png" alt="DAMP Cup Sleeve v1.0" loading="lazy">
                    </div>
                    <h3 class="product-name">Cup Sleeve v1.0</h3>
                    <p class="product-description">
                        Adjustable sleeve that fits most cups and provides insulation while tracking your beverage.
                    </p>
                    <div class="product-price">$39.99</div>
                    <ul class="product-features">
                        <li>Adjustable fit system</li>
                        <li>Thermal insulation layer</li>
                        <li>Easy installation process</li>
                        <li>Machine washable design</li>
                    </ul>
                    <div class="product-actions">
                        <a href="pages/pre-sale-funnel.html" class="btn btn-primary btn-small">Pre-Order</a>
                        <a href="pages/cup-sleeve-v1.0.html" class="btn btn-secondary btn-small">Learn More</a>
                    </div>
                </div>
                
                <!-- Baby Bottle -->
                <div class="product-card">
                    <div class="product-badge">Premium</div>
                    <div class="product-image">
                        <img src="assets/images/products/baby-bottle/baby-bottle.png" alt="DAMP Baby Bottle v1.0" loading="lazy">
                    </div>
                    <h3 class="product-name">Baby Bottle v1.0</h3>
                    <p class="product-description">
                        Smart baby bottle with feeding tracking, temperature monitoring, and safety alerts for parents.
                    </p>
                    <div class="product-price">$79.99</div>
                    <ul class="product-features">
                        <li>BPA-free materials only</li>
                        <li>Feeding time tracking</li>
                        <li>Temperature safety alerts</li>
                        <li>Parent app integration</li>
                    </ul>
                    <div class="product-actions">
                        <a href="pages/pre-sale-funnel.html" class="btn btn-primary btn-small">Pre-Order</a>
                        <a href="pages/baby-bottle-v1.0.html" class="btn btn-secondary btn-small">Learn More</a>
                    </div>
                </div>
            </div>
        </div>
    </section>

    <!-- Testimonials Section -->
    <section id="testimonials" class="section testimonials-section">
        <div class="container">
            <h2 class="section-title">What Early Users Say</h2>
            <p class="section-subtitle">
                Join thousands of satisfied customers who never forget their drinks anymore.
            </p>
            
            <div class="testimonials-grid">
                <div class="testimonial-card">
                    <p class="testimonial-quote">
                        "I was skeptical at first, but DAMP has literally saved me hundreds of dollars in forgotten coffee cups. It's become an essential part of my daily routine!"
                    </p>
                    <div class="testimonial-author">
                        <div class="author-avatar">JS</div>
                        <div class="author-info">
                            <h4>Jessica Stone</h4>
                            <p>Marketing Director, Austin</p>
                        </div>
>>>>>>> 0baf4766
                    </div>
                    <h3 class="preview-title">Cup Sleeve</h3>
                    <p class="preview-description">Adjustable sleeve for takeaway cups</p>
                    <div class="preview-price">From $29.99</div>
                </div>
            </div>
            
            <div class="product-preview-cta animate-fade-in-up animate-delay-500">
                <a href="pages/products.html" class="btn btn-primary btn-lg">
                    View All Products
                </a>
            </div>
        </div>
    </section>

    <!-- Trust & Guarantee Section -->
    <section class="trust-section">
        <div class="container">
            <h2 class="section-title animate-fade-in-up">Why Choose DAMP?</h2>
            
            <div class="trust-grid">
                <div class="trust-item animate-fade-in-up animate-delay-200">
                    <div class="trust-icon">🛡️</div>
                    <h3 class="trust-title">30-Day Guarantee</h3>
                    <p class="trust-description">Not satisfied? Get a full refund within 30 days, no questions asked.</p>
                </div>
                
<<<<<<< HEAD
                <div class="trust-item animate-fade-in-up animate-delay-300">
                    <div class="trust-icon">🚚</div>
                    <h3 class="trust-title">Free Shipping</h3>
                    <p class="trust-description">Free worldwide shipping on all orders. Fast delivery to your door.</p>
                </div>
                
                <div class="trust-item animate-fade-in-up animate-delay-400">
                    <div class="trust-icon">⚡</div>
                    <h3 class="trust-title">Easy Setup</h3>
                    <p class="trust-description">Install in seconds, no tools required. Works with any smartphone.</p>
                </div>
                
                <div class="trust-item animate-fade-in-up animate-delay-500">
                    <div class="trust-icon">💚</div>
                    <h3 class="trust-title">Eco-Friendly</h3>
                    <p class="trust-description">Reduce waste by never abandoning drinks again. Sustainable materials.</p>
                </div>
            </div>
        </div>
    </section>

    <!-- Final CTA Section -->
    <section class="final-cta-section">
        <div class="container">
            <div class="final-cta-content animate-fade-in-up">
                <h2 class="final-cta-title">Ready to Never Leave Your Drink Behind?</h2>
                <p class="final-cta-description">
                    Join thousands of satisfied customers who've eliminated drink abandonment from their lives.
                    Start with our most popular product or explore the full ecosystem.
                </p>
                
                <div class="final-cta-buttons">
                    <a href="pages/products.html" class="btn btn-primary btn-xl">
                        <span class="btn-text">Shop DAMP Products</span>
                        <span class="btn-subtext">Early Bird Pricing Available</span>
                    </a>
                    <a href="pages/support.html" class="btn btn-secondary btn-xl">
                        <span class="btn-text">Have Questions?</span>
                        <span class="btn-subtext">Get Expert Help</span>
                    </a>
                </div>
                
                <div class="final-cta-guarantee">
                    <p>✅ 30-Day Money-Back Guarantee  •  ✅ Free Worldwide Shipping  •  ✅ 24/7 Support</p>
=======
                <div class="testimonial-card">
                    <p class="testimonial-quote">
                        "As a busy parent, I'm always rushing around. DAMP ensures I never leave my expensive Stanley tumbler behind at the playground or grocery store."
                    </p>
                    <div class="testimonial-author">
                        <div class="author-avatar">MR</div>
                        <div class="author-info">
                            <h4>Mike Rodriguez</h4>
                            <p>Father of 3, Denver</p>
                        </div>
                    </div>
                </div>
                
                <div class="testimonial-card">
                    <p class="testimonial-quote">
                        "The baby bottle version is a game-changer! It tracks feeding times and temperatures automatically. Every new parent needs this."
                    </p>
                    <div class="testimonial-author">
                        <div class="author-avatar">AL</div>
                        <div class="author-info">
                            <h4>Amanda Liu</h4>
                            <p>New Mom, Seattle</p>
                        </div>
                    </div>
                </div>
            </div>
        </div>
    </section>

    <!-- Community Voting Section -->
    <section id="voting" class="section voting-section">
        <div class="container">
            <div class="voting-content">
                <span class="voting-emoji">🗳️</span>
                
                <h2 class="voting-title">Help Us Prioritize Development</h2>
                
                <p class="voting-description">
                    Which DAMP product are you most excited about? Your vote helps us decide which product to develop and ship first. 
                    Join our community and see real-time voting results!
                </p>
                
                <div class="voting-stats">
                    <div class="vote-stat">
                        <span class="vote-stat-number">2,847</span>
                        <span class="vote-stat-label">Total Votes</span>
                    </div>
                    <div class="vote-stat">
                        <span class="vote-stat-number">Handle</span>
                        <span class="vote-stat-label">Currently Leading</span>
                    </div>
                    <div class="vote-stat">
                        <span class="vote-stat-number">68%</span>
                        <span class="vote-stat-label">Participation Rate</span>
                    </div>
>>>>>>> 0baf4766
                </div>
                
                <a href="pages/product-voting.html" class="btn-vote">
                    🗳️ Vote for Next Product
                </a>
            </div>
        </div>
    </section>

<<<<<<< HEAD
    <!-- Footer -->
    <footer class="footer">
        <div class="container">
            <div class="footer-content">
                <div class="footer-section">
                    <h3>Products</h3>
                    <a href="pages/products.html">All Products</a>
                    <a href="pages/damp-handle-v1.0.html">DAMP Handle</a>
                    <a href="pages/silicone-bottom-v1.0.html">Silicone Bottom</a>
                    <a href="pages/cup-sleeve-v1.0.html">Cup Sleeve</a>
                </div>
                
                <div class="footer-section">
                    <h3>Support</h3>
                    <a href="pages/support.html">Help Center</a>
                    <a href="pages/support.html#setup">Setup Guide</a>
                    <a href="pages/support.html#faq">FAQ</a>
                    <a href="pages/support.html#contact">Contact Us</a>
                </div>
                
                <div class="footer-section">
                    <h3>Company</h3>
                    <a href="pages/about.html">About Us</a>
                    <a href="pages/privacy.html">Privacy Policy</a>
                    <a href="pages/support.html">Terms of Service</a>
                    <a href="pages/support.html#contact">Contact</a>
                </div>
                
                <div class="footer-section">
                    <h3>Connect</h3>
                    <a href="#" target="_blank" rel="noopener">Twitter</a>
                    <a href="#" target="_blank" rel="noopener">Facebook</a>
                    <a href="#" target="_blank" rel="noopener">Instagram</a>
                    <a href="#" target="_blank" rel="noopener">LinkedIn</a>
                </div>
            </div>
            
            <div class="text-center text-secondary">
                <p>&copy; 2025 WeCr8 Solutions LLC. All rights reserved.</p>
=======
    <!-- FAQ Section -->
    <section id="faq" class="section faq-section">
        <div class="container">
            <h2 class="section-title">Frequently Asked Questions</h2>
            <p class="section-subtitle">
                Get answers to the most common questions about DAMP Smart Drinkware.
            </p>
            
            <div class="faq-container">
                <div class="faq-item">
                    <div class="faq-question">
                        <span>How long does the battery last?</span>
                        <span class="faq-icon">+</span>
                    </div>
                    <div class="faq-answer">
                        <p>Our DAMP devices are designed for extended use with up to 6 months of battery life on a single charge. The actual battery life depends on usage patterns and alert frequency.</p>
                    </div>
                </div>
                
                <div class="faq-item">
                    <div class="faq-question">
                        <span>What's the range of the Bluetooth connection?</span>
                        <span class="faq-icon">+</span>
                    </div>
                    <div class="faq-answer">
                        <p>DAMP uses Bluetooth 5.0 LE technology with a range of up to 100 feet in open areas. You can customize your alert distance from 5 to 50 feet based on your preferences.</p>
                    </div>
                </div>
                
                <div class="faq-item">
                    <div class="faq-question">
                        <span>Is it waterproof?</span>
                        <span class="faq-icon">+</span>
                    </div>
                    <div class="faq-answer">
                        <p>Yes! All DAMP products are designed with an IP67 rating, making them fully waterproof and dishwasher safe. Perfect for daily use and easy cleaning.</p>
                    </div>
                </div>
                
                <div class="faq-item">
                    <div class="faq-question">
                        <span>Which cups and bottles does it work with?</span>
                        <span class="faq-icon">+</span>
                    </div>
                    <div class="faq-answer">
                        <p>DAMP products are designed to work with virtually any drinkware including Stanley, Yeti, Hydro Flask, Contigo, and more. Our universal attachment system fits most standard cups and bottles.</p>
                    </div>
                </div>
                
                <div class="faq-item">
                    <div class="faq-question">
                        <span>How do I set up my DAMP device?</span>
                        <span class="faq-icon">+</span>
                    </div>
                    <div class="faq-answer">
                        <p>Setup takes less than 5 minutes! Simply download our app, create an account, attach your DAMP device to your drinkware, and pair it via Bluetooth. Follow the in-app tutorial for detailed guidance.</p>
                    </div>
                </div>
            </div>
        </div>
    </section>

    <!-- Newsletter Section -->
    <section id="newsletter" class="section newsletter-section">
        <div class="container">
            <div class="newsletter-content">
                <h2 class="newsletter-title">Stay Updated</h2>
                <p class="newsletter-description">
                    Get the latest updates on product launches, exclusive offers, and DAMP community news.
                </p>
                <form class="newsletter-form" id="newsletterForm">
                    <input type="email" class="newsletter-input" placeholder="Enter your email address" required>
                    <button type="submit" class="newsletter-button">Subscribe</button>
                </form>
            </div>
        </div>
    </section>

    <!-- Footer -->
    <footer class="footer">
        <div class="container">
            <div class="footer-content">
                <div class="footer-section">
                    <div class="footer-logo">
                        <img src="assets/images/logo/logo.png" alt="DAMP Logo">
                    </div>
                    <h3>DAMP Smart Drinkware</h3>
                    <p style="color: var(--text-muted); margin-bottom: 20px;">
                        Never leave your drink behind with revolutionary BLE technology that keeps you connected to your favorite beverage.
                    </p>
                </div>
                
                <div class="footer-section">
                    <h3>Products</h3>
                    <a href="pages/products.html">All Products</a>
                    <a href="pages/damp-handle-v1.0.html">DAMP Handle</a>
                    <a href="pages/silicone-bottom-v1.0.html">Silicone Bottom</a>
                    <a href="pages/cup-sleeve-v1.0.html">Cup Sleeve</a>
                    <a href="pages/baby-bottle-v1.0.html">Baby Bottle</a>
                </div>
                
                <div class="footer-section">
                    <h3>Community</h3>
                    <a href="pages/product-voting.html">Product Voting</a>
                    <a href="pages/pre-sale-funnel.html">Pre-Sale Funnel</a>
                    <a href="pages/how-it-works.html">How It Works</a>
                    <a href="pages/support.html">Support Center</a>
                    <a href="pages/about.html">About Us</a>
                </div>
                
                <div class="footer-section">
                    <h3>Legal & Support</h3>
                    <a href="pages/privacy.html">Privacy Policy</a>
                    <a href="pages/cookie-policy.html">Cookie Policy</a>
                    <a href="pages/support.html">Terms of Service</a>
                    <a href="pages/support.html#contact">Contact Us</a>
                    <a href="pages/support.html#warranty">Warranty</a>
                </div>
            </div>
            
            <div class="footer-bottom">
                <p>&copy; 2025 WeCr8 Solutions LLC. All rights reserved.</p>
                <p style="margin-top: 15px; font-size: 0.9rem; opacity: 0.8;">
                    DAMP - Drink Abandonment Monitoring Protocol™
                </p>
>>>>>>> 0baf4766
            </div>
        </div>
    </footer>

    <!-- Scripts -->
<<<<<<< HEAD
    <script src="assets/js/components/favicon-setup.js"></script>
    <script src="assets/js/components/hero-animation.js"></script>
    <script src="assets/js/components/header.js"></script>
    <script src="assets/js/navigation.js"></script>
    <script src="assets/js/scripts.js"></script>
    
    <!-- Hero Animation -->
=======
    <script src="assets/js/components/header.js"></script>
    <script src="assets/js/scripts.js"></script>
    
    <!-- Enhanced Page Scripts -->
>>>>>>> 0baf4766
    <script>
        // Initialize page functionality
        document.addEventListener('DOMContentLoaded', function() {
<<<<<<< HEAD
            // Initialize hero animation
            if (window.DAMPHeroAnimation) {
                new DAMPHeroAnimation({
                    duration: 8000,        // 8 seconds for full sequence
                    playOnEveryLoad: true, // Play every time page loads
                    allowSkip: true        // Allow skipping with click/key/touch
                });
            }
        });
=======
            // Initialize error handler
            if (window.DAMP && window.DAMP.ErrorHandler) {
                console.log('✅ DAMP Error Handler initialized');
            }
            
            // Initialize FAQ functionality
            initializeFAQ();
            
            // Initialize newsletter form
            initializeNewsletterForm();
            
            // Smooth scrolling for anchor links
            document.querySelectorAll('a[href^="#"]').forEach(anchor => {
                anchor.addEventListener('click', function (e) {
                    e.preventDefault();
                    const target = document.querySelector(this.getAttribute('href'));
                    if (target) {
                        target.scrollIntoView({
                            behavior: 'smooth',
                            block: 'start'
                        });
                    }
                });
            });
            
            // Initialize scroll animations
            initializeScrollAnimations();
            
            // Animate statistics
            animateStats();
            
            // Track engagement
            trackEngagement();
        });
        
        function initializeFAQ() {
            const faqItems = document.querySelectorAll('.faq-item');
            
            faqItems.forEach(item => {
                const question = item.querySelector('.faq-question');
                
                question.addEventListener('click', () => {
                    const isActive = item.classList.contains('active');
                    
                    // Close all other FAQ items
                    faqItems.forEach(otherItem => {
                        otherItem.classList.remove('active');
                    });
                    
                    // Toggle current item
                    if (!isActive) {
                        item.classList.add('active');
                    }
                    
                    // Track FAQ interaction
                    if (window.gtag) {
                        gtag('event', 'faq_interaction', {
                            event_category: 'engagement',
                            event_label: item.querySelector('.faq-question span').textContent
                        });
                    }
                });
            });
        }
        
        function initializeNewsletterForm() {
            const form = document.getElementById('newsletterForm');
            
            if (form) {
                form.addEventListener('submit', function(e) {
                    e.preventDefault();
                    
                    const email = form.querySelector('.newsletter-input').value;
                    const button = form.querySelector('.newsletter-button');
                    
                    // Validate email
                    if (!isValidEmail(email)) {
                        showNotification('Please enter a valid email address', 'error');
                        return;
                    }
                    
                    // Update button state
                    button.textContent = 'Subscribing...';
                    button.disabled = true;
                    
                    // Simulate API call
                    setTimeout(() => {
                        showNotification('Successfully subscribed! Welcome to the DAMP community.', 'success');
                        form.reset();
                        button.textContent = 'Subscribe';
                        button.disabled = false;
                        
                        // Track subscription
                        if (window.gtag) {
                            gtag('event', 'newsletter_signup', {
                                event_category: 'conversion',
                                event_label: 'homepage_newsletter'
                            });
                        }
                    }, 2000);
                });
            }
        }
        
        function isValidEmail(email) {
            return /^[^\s@]+@[^\s@]+\.[^\s@]+$/.test(email);
        }
        
        function showNotification(message, type) {
            const notification = document.createElement('div');
            notification.className = `notification notification-${type}`;
            notification.textContent = message;
            notification.style.cssText = `
                position: fixed;
                top: 20px;
                right: 20px;
                background: ${type === 'success' ? 'var(--secondary-color)' : 'var(--accent-color)'};
                color: var(--bg-primary);
                padding: 15px 25px;
                border-radius: 10px;
                font-weight: 600;
                z-index: 10000;
                transform: translateX(100%);
                transition: transform 0.3s ease;
                max-width: 300px;
            `;
            
            document.body.appendChild(notification);
            
            setTimeout(() => {
                notification.style.transform = 'translateX(0)';
            }, 100);
            
            setTimeout(() => {
                notification.style.transform = 'translateX(100%)';
                setTimeout(() => {
                    if (notification.parentNode) {
                        notification.parentNode.removeChild(notification);
                    }
                }, 300);
            }, 4000);
        }
        
        function initializeScrollAnimations() {
            const observerOptions = {
                threshold: 0.1,
                rootMargin: '0px 0px -50px 0px'
            };
            
            const observer = new IntersectionObserver((entries) => {
                entries.forEach(entry => {
                    if (entry.isIntersecting) {
                        entry.target.style.opacity = '1';
                        entry.target.style.transform = 'translateY(0)';
                    }
                });
            }, observerOptions);
            
            // Observe all sections
            document.querySelectorAll('.section').forEach(section => {
                section.style.opacity = '0';
                section.style.transform = 'translateY(30px)';
                section.style.transition = 'opacity 0.6s ease, transform 0.6s ease';
                observer.observe(section);
            });
        }
        
        function animateStats() {
            const stats = document.querySelectorAll('.stat-number, .pain-stat-number, .vote-stat-number');
            
            stats.forEach(stat => {
                const finalValue = stat.textContent;
                if (!isNaN(parseFloat(finalValue))) {
                    const numericValue = parseFloat(finalValue);
                    let currentValue = 0;
                    const increment = numericValue / 50;
                    
                    const timer = setInterval(() => {
                        currentValue += increment;
                        if (currentValue >= numericValue) {
                            stat.textContent = finalValue;
                            clearInterval(timer);
                        } else {
                            stat.textContent = Math.floor(currentValue).toLocaleString();
                        }
                    }, 40);
                }
            });
        }
        
        function trackEngagement() {
            let timeOnPage = 0;
            const milestones = [30, 60, 120];
            let milestoneIndex = 0;
            
            const interval = setInterval(() => {
                timeOnPage += 10;
                
                if (milestoneIndex < milestones.length && timeOnPage >= milestones[milestoneIndex]) {
                    if (window.gtag) {
                        gtag('event', 'engagement', {
                            event_category: 'time_on_page',
                            event_label: `${milestones[milestoneIndex]}_seconds`
                        });
                    }
                    milestoneIndex++;
                }
                
                if (timeOnPage >= 300) {
                    clearInterval(interval);
                }
            }, 10000);
        }
        
        // Track CTA clicks
        document.addEventListener('click', function(e) {
            const button = e.target.closest('.btn-primary, .btn-vote, .btn-secondary');
            if (button) {
                const buttonText = button.textContent.trim();
                const section = button.closest('.section')?.id || 'unknown';
                
                if (window.gtag) {
                    gtag('event', 'cta_click', {
                        event_category: 'engagement',
                        event_label: buttonText,
                        custom_parameter_1: section
                    });
                }
            }
        });
    </script>

    <!-- Cookie Notice -->
    <div class="cookie-notice" id="cookieNotice" style="position: fixed; bottom: 20px; left: 20px; right: 20px; background: rgba(15, 15, 35, 0.95); border-radius: 12px; padding: 20px; color: white; font-size: 0.95rem; z-index: 10000; display: none; border: 1px solid var(--border-color);">
        <div style="display: flex; align-items: center; gap: 15px;">
            <span style="font-size: 1.5rem;">🍪</span>
            <div style="flex: 1;">
                We use cookies to improve your experience and analyze website traffic. 
                <a href="pages/privacy.html" style="color: var(--primary-color);">Privacy Policy</a>
            </div>
            <button onclick="acceptCookies()" style="background: var(--primary-color); color: white; border: none; padding: 12px 20px; border-radius: 8px; cursor: pointer; font-weight: 600;">Accept</button>
        </div>
    </div>

    <script>
        function acceptCookies() {
            document.getElementById('cookieNotice').style.display = 'none';
            localStorage.setItem('cookieAccepted', 'true');
            
            if (window.gtag) {
                gtag('consent', 'update', {
                    'analytics_storage': 'granted',
                    'functionality_storage': 'granted'
                });
            }
        }
        
        // Show cookie notice if not accepted
        if (!localStorage.getItem('cookieAccepted')) {
            setTimeout(() => {
                document.getElementById('cookieNotice').style.display = 'block';
            }, 2000);
        } else if (window.gtag) {
            gtag('consent', 'update', {
                'analytics_storage': 'granted',
                'functionality_storage': 'granted'
            });
        }
>>>>>>> 0baf4766
    </script>
</body>
</html><|MERGE_RESOLUTION|>--- conflicted
+++ resolved
@@ -5,18 +5,6 @@
     <meta name="viewport" content="width=device-width, initial-scale=1.0, viewport-fit=cover">
     <meta name="theme-color" content="#0f0f23">
     
-<<<<<<< HEAD
-    <!-- Prevent PWA installation prompts -->
-    <meta name="mobile-web-app-capable" content="no">
-    <meta name="apple-mobile-web-app-capable" content="no">
-    
-    <!-- SEO Meta Tags -->
-    <title>DAMP - Never Leave Your Drink Behind | Smart Drinkware Technology</title>
-    <meta name="description" content="Stop abandoning your drinks with DAMP Smart Drinkware. Revolutionary BLE technology that alerts you when you're about to leave your beverage behind. Works with any cup or bottle.">
-    <meta name="keywords" content="smart drinkware, drink alert, BLE tracking, never leave drink, smart cup, drink reminder, beverage technology">
-    <meta name="author" content="WeCr8 Solutions LLC">
-    <meta name="robots" content="index, follow, max-image-preview:large">
-=======
     <!-- Security Meta Tags -->
     <meta http-equiv="Content-Security-Policy" content="default-src 'self'; script-src 'self' 'unsafe-inline' https://www.googletagmanager.com; style-src 'self' 'unsafe-inline'; img-src 'self' data: https://www.googletagmanager.com;">
     <meta http-equiv="X-Content-Type-Options" content="nosniff">
@@ -34,56 +22,12 @@
     <meta name="keywords" content="smart drinkware, drink alert, BLE tracking, never leave drink, smart cup">
     <meta name="author" content="WeCr8 Solutions LLC">
     <meta name="robots" content="index, follow">
->>>>>>> 0baf4766
     <link rel="canonical" href="https://dampdrink.com/">
     
     <!-- Open Graph -->
     <meta property="og:type" content="website">
     <meta property="og:url" content="https://dampdrink.com/">
     <meta property="og:title" content="DAMP - Never Leave Your Drink Behind">
-<<<<<<< HEAD
-    <meta property="og:description" content="Stop abandoning your drinks with DAMP Smart Drinkware. Revolutionary BLE technology that alerts you when you're about to leave your beverage behind.">
-    <meta property="og:image" content="https://dampdrink.com/assets/images/og-image.jpg">
-    <meta property="og:site_name" content="DAMP Smart Drinkware">
-    
-    <!-- Preconnect to external domains -->
-    <link rel="preconnect" href="https://www.googletagmanager.com">
-    <link rel="preconnect" href="https://fonts.googleapis.com">
-    
-    <!-- CSS Architecture - Single Main CSS Import -->
-    <link rel="stylesheet" href="assets/css/main.css">
-
-    <!-- Analytics -->
-    <script async src="https://www.googletagmanager.com/gtag/js?id=GA_MEASUREMENT_ID"></script>
-    <script>
-        window.dataLayer = window.dataLayer || [];
-        function gtag(){dataLayer.push(arguments);}
-        gtag('js', new Date());
-        gtag('config', 'GA_MEASUREMENT_ID', {
-            page_title: 'DAMP Smart Drinkware - Home',
-            send_page_view: true
-        });
-    </script>
-
-    <!-- Structured Data -->
-    <script type="application/ld+json">
-    {
-        "@context": "https://schema.org",
-        "@type": "Organization",
-        "name": "DAMP Smart Drinkware",
-        "url": "https://dampdrink.com",
-        "logo": "https://dampdrink.com/assets/images/logo/icon.png",
-        "description": "Revolutionary smart drinkware with BLE technology that prevents you from leaving your beverages behind.",
-        "contactPoint": {
-            "@type": "ContactPoint",
-            "telephone": "+1-555-DAMP-DRINK",
-            "contactType": "customer service"
-        }
-    }
-    </script>
-</head>
-<body class="page-loading">
-=======
     <meta property="og:description" content="Revolutionary smart drinkware technology that alerts you when you're about to leave your beverage behind.">
     <meta property="og:image" content="https://dampdrink.com/assets/images/og-image.jpg">
     
@@ -930,75 +874,12 @@
 </head>
 
 <body>
->>>>>>> 0baf4766
     <!-- Navigation Header -->
     <damp-header></damp-header>
 
     <!-- Hero Section -->
     <section class="hero-section">
         <div class="container">
-<<<<<<< HEAD
-            <div class="hero-content animate-fade-in-up">
-                <!-- Primary Hook -->
-                <div class="hero-primary-hook animate-fade-in-up">
-                    <h1 class="hero-main-title">Never Leave Your Drink Behind</h1>
-                    <p class="hero-main-subtitle">Smart technology that alerts you when you're about to abandon your favorite beverages</p>
-                </div>
-                
-                <!-- Problem Statement -->
-                <div class="hero-problem animate-fade-in-up animate-delay-100">
-                    <p class="problem-text">
-                        <span class="problem-highlight">97% of people</span> have left their favorite drink behind at least once. 
-                        <strong>Your morning coffee, afternoon tea, or evening cocktail</strong> — gone and forgotten.
-                    </p>
-                </div>
-                
-                <!-- Solution -->
-                <div class="hero-solution animate-fade-in-up animate-delay-200">
-                    <h2 class="solution-title">The DAMP Solution</h2>
-                    <p class="solution-description">
-                        Transform <strong>any cup, mug, or bottle</strong> into smart drinkware in seconds. 
-                        Get instant alerts on your phone when you're about to leave your drink behind.
-                    </p>
-                </div>
-                
-                <!-- Key Benefits -->
-                <div class="hero-benefits animate-fade-in-up animate-delay-300">
-                    <div class="benefit-item">
-                        <span class="benefit-icon">⚡</span>
-                        <span class="benefit-text">Instant Setup</span>
-                    </div>
-                    <div class="benefit-item">
-                        <span class="benefit-icon">📱</span>
-                        <span class="benefit-text">Smart Alerts</span>
-                    </div>
-                    <div class="benefit-item">
-                        <span class="benefit-icon">🔋</span>
-                        <span class="benefit-text">6-Month Battery</span>
-                    </div>
-                    <div class="benefit-item">
-                        <span class="benefit-icon">🌍</span>
-                        <span class="benefit-text">Universal Fit</span>
-                    </div>
-                </div>
-                
-                <!-- Call to Action -->
-                <div class="hero-cta animate-fade-in-up animate-delay-400">
-                    <div class="cta-urgency">
-                        <span class="urgency-badge">Early Bird Special</span>
-                        <span class="urgency-text">Limited Time: Save up to $30 on pre-orders</span>
-                    </div>
-                    
-                    <div class="cta-buttons">
-                        <a href="pages/products.html" class="btn btn-primary btn-xl">
-                            <span class="btn-text">Shop DAMP Products</span>
-                            <span class="btn-subtext">Starting at $29.99</span>
-                        </a>
-                        <a href="#how-it-works" class="btn btn-secondary btn-xl">
-                            <span class="btn-text">See How It Works</span>
-                            <span class="btn-subtext">60-second demo</span>
-                        </a>
-=======
             <div class="hero-content">
                 <div class="hero-logo">
                     <img src="assets/images/logo/logo.png" alt="DAMP Logo" loading="eager">
@@ -1065,7 +946,6 @@
                     <div class="pain-stat">
                         <span class="pain-stat-number">156</span>
                         <span class="pain-stat-label">times per year average</span>
->>>>>>> 0baf4766
                     </div>
                 </div>
             </div>
@@ -1089,27 +969,6 @@
                     </p>
                 </div>
                 
-<<<<<<< HEAD
-                <!-- Social Proof -->
-                <div class="hero-social-proof animate-fade-in-up animate-delay-500">
-                    <div class="social-proof-numbers">
-                        <div class="proof-stat">
-                            <span class="stat-number">5,000+</span>
-                            <span class="stat-label">Happy Customers</span>
-                        </div>
-                        <div class="proof-stat">
-                            <span class="stat-number">4.9★</span>
-                            <span class="stat-label">Average Rating</span>
-                        </div>
-                        <div class="proof-stat">
-                            <span class="stat-number">50+</span>
-                            <span class="stat-label">Countries</span>
-                        </div>
-                    </div>
-                    <p class="social-proof-testimonial">
-                        "Finally, a solution that actually works! I haven't left my coffee behind since getting DAMP." 
-                        <span class="testimonial-author">— Sarah M., Seattle</span>
-=======
                 <div class="step-card">
                     <div class="step-number">2</div>
                     <h3 class="step-title">Set Your Zone</h3>
@@ -1123,84 +982,10 @@
                     <h3 class="step-title">Get Alerted</h3>
                     <p class="step-description">
                         When you move too far from your drink, get instant notifications via sound, vibration, or visual alerts. Never forget again!
->>>>>>> 0baf4766
                     </p>
                 </div>
             </div>
         </div>
-<<<<<<< HEAD
-        
-        <!-- Floating Background Elements -->
-        <div class="floating-elements">
-            <div class="floating-circle floating-circle-primary"></div>
-            <div class="floating-circle floating-circle-secondary"></div>
-            <div class="floating-circle floating-circle-accent"></div>
-        </div>
-    </section>
-
-    <!-- How It Works Section -->
-    <section id="how-it-works" class="how-it-works-section">
-        <div class="container">
-            <h2 class="section-title animate-fade-in-up">How DAMP Works</h2>
-            <p class="section-subtitle animate-fade-in-up animate-delay-100">Three simple steps to never lose your drink again</p>
-            
-            <div class="steps-grid">
-                <div class="step-item animate-fade-in-up animate-delay-200">
-                    <div class="step-number">1</div>
-                    <h3 class="step-title">Attach & Connect</h3>
-                    <p class="step-description">Attach DAMP to any cup, mug, or bottle in seconds. Connect to your phone via Bluetooth.</p>
-                </div>
-                
-                <div class="step-item animate-fade-in-up animate-delay-300">
-                    <div class="step-number">2</div>
-                    <h3 class="step-title">Drink Normally</h3>
-                    <p class="step-description">Enjoy your beverage as usual. DAMP monitors your drink and your location automatically.</p>
-                </div>
-                
-                <div class="step-item animate-fade-in-up animate-delay-400">
-                    <div class="step-number">3</div>
-                    <h3 class="step-title">Get Alerted</h3>
-                    <p class="step-description">Walk away? Get an instant alert on your phone before you leave your drink behind.</p>
-                </div>
-            </div>
-            
-            <div class="how-it-works-cta animate-fade-in-up animate-delay-500">
-                <a href="pages/products.html" class="btn btn-primary btn-lg">
-                    Choose Your DAMP Product
-                </a>
-            </div>
-        </div>
-    </section>
-
-    <!-- Product Preview Section -->
-    <section class="product-preview-section">
-        <div class="container">
-            <h2 class="section-title animate-fade-in-up">Perfect for Every Drink</h2>
-            <p class="section-subtitle animate-fade-in-up animate-delay-100">Universal compatibility with your favorite cups and bottles</p>
-            
-            <div class="product-preview-grid">
-                <div class="preview-card animate-fade-in-up animate-delay-200">
-                    <div class="preview-image">
-                        <img src="assets/images/products/damp-handle/damp-handle.png" alt="DAMP Handle" loading="lazy">
-                    </div>
-                    <h3 class="preview-title">DAMP Handle</h3>
-                    <p class="preview-description">Universal attachment for any cup or mug</p>
-                    <div class="preview-price">From $49.99</div>
-                </div>
-                
-                <div class="preview-card animate-fade-in-up animate-delay-300">
-                    <div class="preview-image">
-                        <img src="assets/images/products/silicone-bottom/silicone-bottom.png" alt="DAMP Silicone Bottom" loading="lazy">
-                    </div>
-                    <h3 class="preview-title">Silicone Bottom</h3>
-                    <p class="preview-description">Non-slip base for bottles and glasses</p>
-                    <div class="preview-price">From $39.99</div>
-                </div>
-                
-                <div class="preview-card animate-fade-in-up animate-delay-400">
-                    <div class="preview-image">
-                        <img src="assets/images/products/cup-sleeve/cup-sleeve.png" alt="DAMP Cup Sleeve" loading="lazy">
-=======
     </section>
 
     <!-- Technology Section -->
@@ -1370,80 +1155,9 @@
                             <h4>Jessica Stone</h4>
                             <p>Marketing Director, Austin</p>
                         </div>
->>>>>>> 0baf4766
-                    </div>
-                    <h3 class="preview-title">Cup Sleeve</h3>
-                    <p class="preview-description">Adjustable sleeve for takeaway cups</p>
-                    <div class="preview-price">From $29.99</div>
-                </div>
-            </div>
-            
-            <div class="product-preview-cta animate-fade-in-up animate-delay-500">
-                <a href="pages/products.html" class="btn btn-primary btn-lg">
-                    View All Products
-                </a>
-            </div>
-        </div>
-    </section>
-
-    <!-- Trust & Guarantee Section -->
-    <section class="trust-section">
-        <div class="container">
-            <h2 class="section-title animate-fade-in-up">Why Choose DAMP?</h2>
-            
-            <div class="trust-grid">
-                <div class="trust-item animate-fade-in-up animate-delay-200">
-                    <div class="trust-icon">🛡️</div>
-                    <h3 class="trust-title">30-Day Guarantee</h3>
-                    <p class="trust-description">Not satisfied? Get a full refund within 30 days, no questions asked.</p>
-                </div>
-                
-<<<<<<< HEAD
-                <div class="trust-item animate-fade-in-up animate-delay-300">
-                    <div class="trust-icon">🚚</div>
-                    <h3 class="trust-title">Free Shipping</h3>
-                    <p class="trust-description">Free worldwide shipping on all orders. Fast delivery to your door.</p>
-                </div>
-                
-                <div class="trust-item animate-fade-in-up animate-delay-400">
-                    <div class="trust-icon">⚡</div>
-                    <h3 class="trust-title">Easy Setup</h3>
-                    <p class="trust-description">Install in seconds, no tools required. Works with any smartphone.</p>
-                </div>
-                
-                <div class="trust-item animate-fade-in-up animate-delay-500">
-                    <div class="trust-icon">💚</div>
-                    <h3 class="trust-title">Eco-Friendly</h3>
-                    <p class="trust-description">Reduce waste by never abandoning drinks again. Sustainable materials.</p>
-                </div>
-            </div>
-        </div>
-    </section>
-
-    <!-- Final CTA Section -->
-    <section class="final-cta-section">
-        <div class="container">
-            <div class="final-cta-content animate-fade-in-up">
-                <h2 class="final-cta-title">Ready to Never Leave Your Drink Behind?</h2>
-                <p class="final-cta-description">
-                    Join thousands of satisfied customers who've eliminated drink abandonment from their lives.
-                    Start with our most popular product or explore the full ecosystem.
-                </p>
-                
-                <div class="final-cta-buttons">
-                    <a href="pages/products.html" class="btn btn-primary btn-xl">
-                        <span class="btn-text">Shop DAMP Products</span>
-                        <span class="btn-subtext">Early Bird Pricing Available</span>
-                    </a>
-                    <a href="pages/support.html" class="btn btn-secondary btn-xl">
-                        <span class="btn-text">Have Questions?</span>
-                        <span class="btn-subtext">Get Expert Help</span>
-                    </a>
-                </div>
-                
-                <div class="final-cta-guarantee">
-                    <p>✅ 30-Day Money-Back Guarantee  •  ✅ Free Worldwide Shipping  •  ✅ 24/7 Support</p>
-=======
+                    </div>
+                </div>
+                
                 <div class="testimonial-card">
                     <p class="testimonial-quote">
                         "As a busy parent, I'm always rushing around. DAMP ensures I never leave my expensive Stanley tumbler behind at the playground or grocery store."
@@ -1499,7 +1213,6 @@
                         <span class="vote-stat-number">68%</span>
                         <span class="vote-stat-label">Participation Rate</span>
                     </div>
->>>>>>> 0baf4766
                 </div>
                 
                 <a href="pages/product-voting.html" class="btn-vote">
@@ -1509,47 +1222,6 @@
         </div>
     </section>
 
-<<<<<<< HEAD
-    <!-- Footer -->
-    <footer class="footer">
-        <div class="container">
-            <div class="footer-content">
-                <div class="footer-section">
-                    <h3>Products</h3>
-                    <a href="pages/products.html">All Products</a>
-                    <a href="pages/damp-handle-v1.0.html">DAMP Handle</a>
-                    <a href="pages/silicone-bottom-v1.0.html">Silicone Bottom</a>
-                    <a href="pages/cup-sleeve-v1.0.html">Cup Sleeve</a>
-                </div>
-                
-                <div class="footer-section">
-                    <h3>Support</h3>
-                    <a href="pages/support.html">Help Center</a>
-                    <a href="pages/support.html#setup">Setup Guide</a>
-                    <a href="pages/support.html#faq">FAQ</a>
-                    <a href="pages/support.html#contact">Contact Us</a>
-                </div>
-                
-                <div class="footer-section">
-                    <h3>Company</h3>
-                    <a href="pages/about.html">About Us</a>
-                    <a href="pages/privacy.html">Privacy Policy</a>
-                    <a href="pages/support.html">Terms of Service</a>
-                    <a href="pages/support.html#contact">Contact</a>
-                </div>
-                
-                <div class="footer-section">
-                    <h3>Connect</h3>
-                    <a href="#" target="_blank" rel="noopener">Twitter</a>
-                    <a href="#" target="_blank" rel="noopener">Facebook</a>
-                    <a href="#" target="_blank" rel="noopener">Instagram</a>
-                    <a href="#" target="_blank" rel="noopener">LinkedIn</a>
-                </div>
-            </div>
-            
-            <div class="text-center text-secondary">
-                <p>&copy; 2025 WeCr8 Solutions LLC. All rights reserved.</p>
-=======
     <!-- FAQ Section -->
     <section id="faq" class="section faq-section">
         <div class="container">
@@ -1675,40 +1347,18 @@
                 <p style="margin-top: 15px; font-size: 0.9rem; opacity: 0.8;">
                     DAMP - Drink Abandonment Monitoring Protocol™
                 </p>
->>>>>>> 0baf4766
             </div>
         </div>
     </footer>
 
     <!-- Scripts -->
-<<<<<<< HEAD
-    <script src="assets/js/components/favicon-setup.js"></script>
-    <script src="assets/js/components/hero-animation.js"></script>
-    <script src="assets/js/components/header.js"></script>
-    <script src="assets/js/navigation.js"></script>
-    <script src="assets/js/scripts.js"></script>
-    
-    <!-- Hero Animation -->
-=======
     <script src="assets/js/components/header.js"></script>
     <script src="assets/js/scripts.js"></script>
     
     <!-- Enhanced Page Scripts -->
->>>>>>> 0baf4766
     <script>
         // Initialize page functionality
         document.addEventListener('DOMContentLoaded', function() {
-<<<<<<< HEAD
-            // Initialize hero animation
-            if (window.DAMPHeroAnimation) {
-                new DAMPHeroAnimation({
-                    duration: 8000,        // 8 seconds for full sequence
-                    playOnEveryLoad: true, // Play every time page loads
-                    allowSkip: true        // Allow skipping with click/key/touch
-                });
-            }
-        });
-=======
             // Initialize error handler
             if (window.DAMP && window.DAMP.ErrorHandler) {
                 console.log('✅ DAMP Error Handler initialized');
@@ -1977,7 +1627,6 @@
                 'functionality_storage': 'granted'
             });
         }
->>>>>>> 0baf4766
     </script>
 </body>
 </html>